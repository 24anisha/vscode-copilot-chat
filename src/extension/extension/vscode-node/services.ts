--- conflicted
+++ resolved
@@ -63,6 +63,7 @@
 import { ISetupTestsDetector, SetupTestsDetector } from '../../../platform/testing/node/setupTestDetector';
 import { ITestDepsResolver, TestDepsResolver } from '../../../platform/testing/node/testDepsResolver';
 import { ITokenizerProvider, TokenizerProvider } from '../../../platform/tokenizer/node/tokenizer';
+import { GithubAvailableEmbeddingTypesService, IGithubAvailableEmbeddingTypesService } from '../../../platform/workspaceChunkSearch/common/githubAvailableEmbeddingTypes';
 import { IWorkspaceChunkSearchService, WorkspaceChunkSearchService } from '../../../platform/workspaceChunkSearch/node/workspaceChunkSearchService';
 import { IWorkspaceFileIndex, WorkspaceFileIndex } from '../../../platform/workspaceChunkSearch/node/workspaceFileIndex';
 import { IInstantiationServiceBuilder } from '../../../util/common/services';
@@ -103,11 +104,6 @@
 import { IWorkspaceListenerService } from '../../workspaceRecorder/common/workspaceListenerService';
 import { WorkspacListenerService } from '../../workspaceRecorder/vscode-node/workspaceListenerService';
 import { registerServices as registerCommonServices } from '../vscode/services';
-<<<<<<< HEAD
-=======
-import { NativeEnvServiceImpl } from '../../../platform/env/vscode-node/nativeEnvServiceImpl';
-import { GithubAvailableEmbeddingTypesService, IGithubAvailableEmbeddingTypesService } from '../../../platform/workspaceChunkSearch/common/githubAvailableEmbeddingTypes';
->>>>>>> e7a7e605
 
 // ###########################################################################################
 // ###                                                                                     ###
